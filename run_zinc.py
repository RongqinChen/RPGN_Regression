--- conflicted
+++ resolved
@@ -96,23 +96,6 @@
                 timer
             ]
         )
-<<<<<<< HEAD
-=======
-        trainer = Trainer(
-            accelerator="auto",
-            devices="auto",
-            max_epochs=args.num_epochs,
-            enable_checkpointing=True,
-            enable_progress_bar=True,
-            logger=logger,
-            callbacks=[
-                TQDMProgressBar(refresh_rate=20),
-                ModelCheckpoint(monitor="val/metric", mode='min'),
-                LearningRateMonitor(logging_interval="epoch"),
-                timer
-            ]
-        )
->>>>>>> 92160945
 
         trainer.fit(modelmodule, datamodule=datamodule)
         val_result, test_result = trainer.test(modelmodule, datamodule=datamodule, ckpt_path="best")
